--- conflicted
+++ resolved
@@ -1,4 +1,3 @@
-<<<<<<< HEAD
 # Build flavor parameters:
 ifeq ($(strip $(COMPILER)),clang)
 CC=/usr/bin/clang
@@ -7,22 +6,11 @@
 endif
 
 ifeq ($(strip $(RELEASE)),)
-DEBUGFLAGS=-ggdb -g -O0
-=======
-ifeq ($(strip $(COMPILER)),clang)
-CC=/usr/bin/clang++-4.0
-else
-CC=/usr/bin/g++-9
-endif
-
-ifeq ($(strip $(RELEASE)),)
 DEBUGFLAGS=-ggdb -g3 -O0
->>>>>>> ec76b10d
 else
 DEBUGFLAGS=-O3
 endif
 
-<<<<<<< HEAD
 # Project settings:
 BUILDDIR := build
 SRCDIR := src
@@ -38,19 +26,7 @@
 
 # Build targets:
 all : $(LIBRARY) $(TESTPRG)
-=======
-BUILDDIR=build
-SRCDIR=src
-TESTDIR=tests
-CXXFLAGS=-c -fPIC -std=c++17 -fPIC -Wall -Wshadow -pedantic -Wfatal-errors -fvisibility=hidden -pthread $(DEBUGFLAGS)
-INCFLAGS="-I$(SRCDIR)"
-LDFLAGS=-g
-LDLIBS=-lm -lstdc++
-LIBOBJS=$(BUILDDIR)/lexer.o
-LIBRARY=$(BUILDDIR)/libmewa.so
 
-all : $(LIBRARY)
->>>>>>> ec76b10d
 clean:
 	rm $(BUILDDIR)/* .depend
 
@@ -75,15 +51,9 @@
 $(BUILDDIR)/%: $(BUILDDIR)/%.o
 	$(CC) $(LDFLAGS) -o $@ $(LDLIBS) $< $(LIBRARY)
 
-<<<<<<< HEAD
 test : all
 	$(BUILDDIR)/testLexer
 	$(BUILDDIR)/testScope
 	$(BUILDDIR)/testGrammar
 
-=======
-test : $(BUILDDIR)/testLexer $(BUILDDIR)/testScope
-	$(BUILDDIR)/testLexer
-	$(BUILDDIR)/testScope
->>>>>>> ec76b10d
 
